--- conflicted
+++ resolved
@@ -22,14 +22,11 @@
       - id: ruff-check
         args: [--fix, --exit-non-zero-on-fix]
       - id: ruff-format
-<<<<<<< HEAD
-  - repo: https://github.com/astral-sh/uv-pre-commit
-    rev: 80fe261104b5578bc533ff3a10efb10449677b90 # frozen: v0.8.19
-    hooks:
-      - id: uv-lock
-=======
   - repo: https://github.com/AndrejOrsula/pre-commit-cargo
     rev: dea2de902af82db3de7418a1fcd1b0042418885f # frozen: 0.4.0
     hooks:
       - id: cargo-fmt
->>>>>>> 337de865
+  - repo: https://github.com/astral-sh/uv-pre-commit
+    rev: 80fe261104b5578bc533ff3a10efb10449677b90 # frozen: v0.8.19
+    hooks:
+      - id: uv-lock