ci:
  autoupdate_schedule: monthly

# cf https://pre-commit.com/#regular-expressions
exclude: |
  (?x)^(
      tests/templates/invalid.txt|
      scripts/django_tests_use_rusty_templates.patch
  )$

repos:
  - repo: https://github.com/pre-commit/pre-commit-hooks
    rev: 3e8a8703264a2f4a69428a0aa4dcb512790b2c8c  # frozen: v6.0.0
    hooks:
      - id: check-added-large-files
      - id: check-case-conflict
      - id: check-json
      - id: check-merge-conflict
      - id: check-symlinks
      - id: check-toml
      - id: end-of-file-fixer
      - id: trailing-whitespace
      - id: fix-byte-order-marker
  - repo: https://github.com/astral-sh/ruff-pre-commit
    rev: f9351c924055bf6c7b4a4670237d3ce141e9f57c  # frozen: v0.14.0
    hooks:
      - id: ruff-check
        args: [--fix, --exit-non-zero-on-fix]
      - id: ruff-format
  - repo: https://github.com/AndrejOrsula/pre-commit-cargo
    rev: dea2de902af82db3de7418a1fcd1b0042418885f # frozen: 0.4.0
    hooks:
      - id: cargo-fmt
  - repo: https://github.com/astral-sh/uv-pre-commit
    rev: 80fe261104b5578bc533ff3a10efb10449677b90 # frozen: v0.8.19
    hooks:
      - id: uv-lock
<<<<<<< HEAD
  - repo: https://github.com/woodruffw/zizmor-pre-commit
    rev: 3c10df247c55cf21f75003105b879f145096bd4a  # frozen: v1.14.2
    hooks:
      - id: zizmor
=======
  - repo: https://github.com/crate-ci/typos
    rev: a078fb205d445ce8d249ddb64fa61de0f4381759  # frozen: v1.37.3
    hooks:
      - id: typos
>>>>>>> 06300132
<|MERGE_RESOLUTION|>--- conflicted
+++ resolved
@@ -35,14 +35,11 @@
     rev: 80fe261104b5578bc533ff3a10efb10449677b90 # frozen: v0.8.19
     hooks:
       - id: uv-lock
-<<<<<<< HEAD
   - repo: https://github.com/woodruffw/zizmor-pre-commit
     rev: 3c10df247c55cf21f75003105b879f145096bd4a  # frozen: v1.14.2
     hooks:
       - id: zizmor
-=======
   - repo: https://github.com/crate-ci/typos
     rev: a078fb205d445ce8d249ddb64fa61de0f4381759  # frozen: v1.37.3
     hooks:
-      - id: typos
->>>>>>> 06300132
+      - id: typos