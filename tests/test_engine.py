--- conflicted
+++ resolved
@@ -2,16 +2,11 @@
 
 import pytest
 from django.conf import settings
-<<<<<<< HEAD
 from django.core.exceptions import ImproperlyConfigured
-from django.template.engine import Engine
-from django.template.library import InvalidTemplateLibrary
-=======
 from django.template import engines, Context
 from django.template.engine import Engine
 from django.template.library import InvalidTemplateLibrary
 from django.template.exceptions import TemplateDoesNotExist
->>>>>>> 337de865
 from django_rusty_templates import RustyTemplates
 
 
@@ -76,8 +71,52 @@
     expected = "Hello Lily!\n"
 
     template = engine.get_template("basic.txt")
-<<<<<<< HEAD
     assert template.render(context) == expected
+
+
+def test_select_template_first_exists():
+    template = engines["rusty"].engine.select_template(
+        ["basic.txt", "full_example.html"]
+    )
+    assert template.render({"user": "Lily"}) == "Hello Lily!\n"
+
+    template = engines["django"].engine.select_template(
+        ["basic.txt", "full_example.html"]
+    )
+    assert template.render(Context({"user": "Lily"})) == "Hello Lily!\n"
+
+
+def test_select_template_second_exists():
+    template = engines["rusty"].engine.select_template(["nonexistent.txt", "basic.txt"])
+    assert template.render({"user": "Lily"}) == "Hello Lily!\n"
+
+    template = engines["django"].engine.select_template(
+        ["nonexistent.txt", "basic.txt"]
+    )
+    assert template.render(Context({"user": "Lily"})) == "Hello Lily!\n"
+
+
+@pytest.mark.parametrize(
+    "template_list,expected_error",
+    [
+        pytest.param([], "No template names provided", id="Empty list"),
+        pytest.param(
+            ["nonexistent1.txt", "nonexistent2.txt"],
+            "nonexistent1.txt, nonexistent2.txt",
+            id="None exist",
+        ),
+    ],
+)
+def test_select_template_errors(template_engine, template_list, expected_error):
+    with pytest.raises(TemplateDoesNotExist) as exc_info:
+        template_engine.engine.select_template(template_list)
+
+    assert str(exc_info.value) == expected_error
+
+
+def test_select_template_invalid(template_engine):
+    with pytest.raises(UnicodeError):
+        template_engine.engine.select_template(["invalid.txt"])
 
 
 @pytest.mark.parametrize(
@@ -299,52 +338,4 @@
             }
         )
 
-    assert error_message == str(exc_info.value)
-=======
-    assert template.render({"user": "Lily"}) == "Hello Lily!\n"
-
-
-def test_select_template_first_exists():
-    template = engines["rusty"].engine.select_template(
-        ["basic.txt", "full_example.html"]
-    )
-    assert template.render({"user": "Lily"}) == "Hello Lily!\n"
-
-    template = engines["django"].engine.select_template(
-        ["basic.txt", "full_example.html"]
-    )
-    assert template.render(Context({"user": "Lily"})) == "Hello Lily!\n"
-
-
-def test_select_template_second_exists():
-    template = engines["rusty"].engine.select_template(["nonexistent.txt", "basic.txt"])
-    assert template.render({"user": "Lily"}) == "Hello Lily!\n"
-
-    template = engines["django"].engine.select_template(
-        ["nonexistent.txt", "basic.txt"]
-    )
-    assert template.render(Context({"user": "Lily"})) == "Hello Lily!\n"
-
-
-@pytest.mark.parametrize(
-    "template_list,expected_error",
-    [
-        pytest.param([], "No template names provided", id="Empty list"),
-        pytest.param(
-            ["nonexistent1.txt", "nonexistent2.txt"],
-            "nonexistent1.txt, nonexistent2.txt",
-            id="None exist",
-        ),
-    ],
-)
-def test_select_template_errors(template_engine, template_list, expected_error):
-    with pytest.raises(TemplateDoesNotExist) as exc_info:
-        template_engine.engine.select_template(template_list)
-
-    assert str(exc_info.value) == expected_error
-
-
-def test_select_template_invalid(template_engine):
-    with pytest.raises(UnicodeError):
-        template_engine.engine.select_template(["invalid.txt"])
->>>>>>> 337de865
+    assert error_message == str(exc_info.value)